--- conflicted
+++ resolved
@@ -2,25 +2,11 @@
 from MAV import MAV
 import state_viewer
 import matplotlib.pyplot as plt
-<<<<<<< HEAD
-[t,s] = HW1.integrator(MAV())
-
-fig, ((ax1, ax2), (ax3, ax4)) = plt.subplots(2, 2)
-fig.suptitle('quaternions')
-ax1.plot(t,s[:,6])
-ax2.plot(t,s[:,7], 'tab:orange')
-ax3.plot(t,s[:,8], 'tab:green')
-ax4.plot(t,s[:,9], 'tab:red')
-for ax in fig.get_axes():
-    ax.label_outer()
-plt.show()
-=======
 
 my_mav = MAV('hw1_2')
 my_mav.state0
 my_mav.FMeq
 [t,s] = HW1.integrator(my_mav)
 
->>>>>>> afbd24e4
 
 state_viewer.open_GUI(t, s)